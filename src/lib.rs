mod node;
pub mod rbmap;
pub mod rbtree;
#[macro_use]
pub mod rbqueue;
mod helpers;
mod mapper;
#[cfg(test)]
mod rbtree_tests;
#[cfg(test)]
mod stress_test;

use mapper::Mapper;
use node::Node;

/// A map implemented using a red black tree to
/// store key-value pairs.
#[derive(Clone)]
pub struct RBMap<K: PartialOrd, V> {
    map: RBTree<Mapper<K, V>>,
}

/// A red black tree that can be used to store
/// elements sorted by their PartialOrd provided
/// ordering.
#[derive(Clone)]
pub struct RBTree<T: PartialOrd> {
    root: Node<T>,
    contained: usize,
}

/// A priority queue implemented using a red black
/// tree. The ordering supplied must satisfy the assymetry
/// and transitivity rules as outlined by  the dorumentation
/// of std::cmp::PartialOrd.
<<<<<<< HEAD
#[derive(Clone)]
pub struct RBQueue<T, P>
where P: Copy + Fn(&T, &T) -> std::cmp::Ordering {
=======
pub struct RBQueue<T, P>
where
    P: Copy + Fn(&T, &T) -> std::cmp::Ordering,
{
>>>>>>> df665116
    root: Node<T>,
    contained: usize,
    cmp: P,
}

/// Returns an RBTree containing the items
/// given separated by commas.
/// # Example:
/// ```
/// use rb_tree::{RBTree, new_set};
///
/// let t1 = new_set!('b', 'a', 'd', 'c');
/// let t2 = new_set!('d', 'f', 'e', 'c');
///
/// let mut in_both = t1.intersection(&t2);
/// assert_eq!(in_both.next().unwrap(), &'c');
/// assert_eq!(in_both.next().unwrap(), &'d');
/// assert_eq!(in_both.next(), None);
/// ```
#[macro_export]
macro_rules! new_set {
    ( $($v:expr),* ) => {{
        let mut t = RBTree::new();
        $(
            t.insert($v);
        )*
        t
    }};
}

/// Returns an RBQueue that prioritises on given
/// closure and contains the comma-separated
/// elements following it.
/// # Example:
/// use rb_tree::{RBQueue, new_queue};
///
/// let mut q = new_queue!(|l, r| {
/// match l - r {
///     i32::MIN..=-1_i32 => Greater,
///     0 => Equal,
///     1_i32..=i32::MAX => Less
/// }
/// }; 1, 2, 3, 4);
/// assert_eq!(q.pop().unwrap(), 4);
/// assert_eq!(q.pop().unwrap(), 3);
/// assert_eq!(q.pop().unwrap(), 2);
/// assert_eq!(q.pop().unwrap(), 1);
/// assert_eq!(q.pop(), None);
/// ```
#[macro_export]
macro_rules! new_queue {
    ($comp:expr; $($v:expr),*) => {{
        let mut q = RBQueue::new($comp);
        $(q.insert($v);)*
        q
    }};
}

/// Allows the creation of a queue using C-like
/// comparison values. That is to say, `cmp`
/// should return a value less than, equal to,
/// or greater than 0 when `l` should be placed
/// before, is equal to, or be placed after `r`
/// respectively.
///
/// `cmp` should be a function that takes two values
/// from the queue and returns an integer (i8)
/// providing the information as above.
///
/// # Example:
/// ```
/// # #[macro_use(new_c_queue)]
/// # extern crate rb_tree;
/// # use rb_tree::RBQueue;
/// # fn main() {
/// let mut q = new_c_queue!(|l: &i64, r| (r - l));
/// q.insert(1);
/// q.insert(2);
/// q.insert(3);
/// assert_eq!(q.ordered(), [&3, &2, &1]);
/// # }
/// ```
///
/// # Example:
/// ```
/// # #[macro_use(new_c_queue)]
/// # extern crate rb_tree;
/// # use rb_tree::RBQueue;
/// # fn main() {
/// let q = new_c_queue!(|l: &i64, r| (r - l); 1, 2, 3);
/// assert_eq!(q.ordered(), [&3, &2, &1]);
/// # }
/// ```
#[macro_export]
macro_rules! new_c_queue {
    ($cmp:expr) => {
        RBQueue::new(move |l, r| {
            let comp = Box::new($cmp);
            match comp(l, r) as i8 {
                -128i8 ..= -1 => std::cmp::Ordering::Less,
                0 => std::cmp::Ordering::Equal,
                1 ..= 127i8 => std::cmp::Ordering::Greater
            }
        })
    };

    ($cmp:expr; $($v:expr),*) => {{
        let mut q = RBQueue::new(move |l, r| {
            let comp = Box::new($cmp);
            match comp(l, r) as i8 {
                -128i8 ..= -1 => std::cmp::Ordering::Less,
                0 => std::cmp::Ordering::Equal,
                1 ..= 127i8 => std::cmp::Ordering::Greater
            }
        });
        $(
            q.insert($v);
        )*
        q
    }};
}

/// Returns an RBMap containing the (key, value)
/// pairs separated by commas.
/// # Example:
/// ```
/// use rb_tree::{RBMap, new_map};
///
/// let m = new_map!((1, 'a'), (2, 'b'), (3, 'c'));
/// assert_eq!(m.get(&1).unwrap(), &'a');
/// assert_eq!(m.get(&2).unwrap(), &'b');
/// assert_eq!(m.get(&3).unwrap(), &'c');
/// ```
#[macro_export]
macro_rules! new_map {
    ( $(($k:expr, $v:expr)),* ) => {{
        let mut m = RBMap::new();
        $(
            m.insert($k, $v);
        )*
        m
    }};
}<|MERGE_RESOLUTION|>--- conflicted
+++ resolved
@@ -33,16 +33,11 @@
 /// tree. The ordering supplied must satisfy the assymetry
 /// and transitivity rules as outlined by  the dorumentation
 /// of std::cmp::PartialOrd.
-<<<<<<< HEAD
 #[derive(Clone)]
 pub struct RBQueue<T, P>
-where P: Copy + Fn(&T, &T) -> std::cmp::Ordering {
-=======
-pub struct RBQueue<T, P>
 where
-    P: Copy + Fn(&T, &T) -> std::cmp::Ordering,
+    P: Copy + Fn(&T, &T) -> std::cmp::Ordering
 {
->>>>>>> df665116
     root: Node<T>,
     contained: usize,
     cmp: P,
